--- conflicted
+++ resolved
@@ -210,11 +210,7 @@
 
 echo "Checking indents..."
 
-<<<<<<< HEAD
-for i in $(find $ELEMENTS_DIR -type f -and -name '*.rst' -or -type f -executable); do
-=======
-for i in $(find bin elements -type f -and -name '*.rst' -or -type f -executable); do
->>>>>>> 111cb510
+for i in $(find bin $ELEMENTS_DIR -type f -and -name '*.rst' -or -type f -executable); do
     # Check for tab indentation
     if ! excluded tabindent; then
         if grep -q $'^ *\t' ${i}; then
